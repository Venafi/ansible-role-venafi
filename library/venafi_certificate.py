#!/usr/bin/env python3

from __future__ import absolute_import, division, print_function
from ansible.module_utils.basic import AnsibleModule
import time
from vcert import CertificateRequest, Connection

ANSIBLE_METADATA = {
    'metadata_version': '1.1',
    'status': ['preview'],
    'supported_by': 'community'
}

DOCUMENTATION = '''
---
module: venafi_certificate_module

short_description: This is Venafi certificate module for working with Venafi Cloud or Venafi Trusted Platform 

version_added: "2.7"

description:
    - This is Venafi certificate module for working with Venafi Cloud or Venafi Trusted Platform "

options:
    path:
        required: true
        description:
            - Remote absolute path where the generated certificate file should
            be created or is already located.

extends_documentation_fragment:
    - azure

author:
    - Alexander Rykalin (@arykalin)
'''

EXAMPLES = '''
# Enroll fake certificate for testing purposes
- name: venafi_certificate_fake
  connection: local
  hosts: localhost
  tags:
    - fake
  tasks:
  - name: venafi_certificate
    venafi_certificate:
      test_mode: true
      common_name: 'testcert-fake-{{ 99999999 | random }}.example.com'
      path: '/tmp'
    register: testout
  - name: dump test output
    debug:
      msg: '{{ testout }}'

# Enroll Platform certificate
- name: venafi_certificate_tpp
  connection: local
  hosts: localhost
  tags:
    - tpp
  tasks:
  - name: venafi_certificate
    venafi_certificate:
      url: 'https://venafi.example.com/vedsdk'
      user: 'admin'
      password: !vault |
          $ANSIBLE_VAULT;1.1;AES256
      zone: 'example\\\\policy'
      path: '/tmp'
      common_name: 'testcert-tpp-{{ 99999999 | random }}.example.com'
    register: testout
  - name: dump test output
    debug:
      msg: '{{ testout }}'

# Enroll Cloud certificate
- name: venafi_certificate_cloud
  connection: local
  hosts: localhost
  tags:
    - cloud
  tasks:
  - name: venafi_certificate
    venafi_certificate:
      token: !vault |
          $ANSIBLE_VAULT;1.1;AES256
      zone: 'Default'
      path: '/tmp'
      common_name: 'testcert-cloud.example.com'
    register: testout
  - name: dump test output
    debug:
      msg: '{{ testout }}'    
'''

RETURN = '''
original_message:
    description: The original name param that was passed in
    type: str
message:
    description: The output message that the sample module generates
'''


class VCertificate:

    def __init__(self, module):
        """
        :param AnsibleModule module:
        """
        self.test_mode = module.params['test_mode']
        self.url = module.params['url']
        self.password = module.params['password']
        self.token = module.params['token']
        self.user = module.params['user']
        self.zone = module.params['zone']
        self.args = ""
        self.module = module
        self.conn = Connection(url=self.url, token=self.token, user=self.user, password=self.password, ignore_ssl_errors=True)


    def ping(self):
        print("Trying to ping url %s" % self.conn)
        status = self.conn.ping()
        print("Server online:", status)
        if not status:
            print('Server offline - exit')
            exit(1)

    def enroll(self):


<<<<<<< HEAD
        request = CertificateRequest(common_name=self.cn)
=======
        request = CertificateRequest(common_name=self.module['subject'])
>>>>>>> 37e11fbe
        request.san_dns = ["www.client.venafi.example.com", "ww1.client.venafi.example.com"]
        request.email_addresses = ["e1@venafi.example.com", "e2@venafi.example.com"]
        request.ip_addresses = ["127.0.0.1", "192.168.1.1"]
        request.chain_option = "last"

        self.conn.request_cert(request, self.zone)
        while True:
            cert = self.conn.retrieve_cert(request)
            if cert:
                break
            else:
                time.sleep(5)

    def dump(self):

        result = {
            'changed': self.changed,
            'filename': self.path,
            'privatekey': self.privatekey_path,
            'csr': self.csr_path,
            'ca_cert': self.ca_cert_path,
            'ca_privatekey': self.ca_privatekey_path
        }

        return result


def main():
    # the AnsibleModule object will be our abstraction working with Ansible
    # this includes instantiation, a couple of common attr would be the
    # args/params passed to the execution, as well as if the module
    # supports check mode
    module = AnsibleModule(
        # define the available arguments/parameters that a user can pass to
        # the module
        argument_spec=dict(
            state=dict(type='str', choices=['present', 'absent'],
                       default='present'),
            force=dict(type='bool', default=False, ),

            # Endpoint
            test_mode=dict(type='bool', required=False, default=False),
            url=dict(type='str', required=False, default=''),
            password=dict(type='str', required=False, default=''),
            token=dict(type='str', required=False, default=''),
            user=dict(type='str', required=False, default=''),
            zone=dict(type='str', required=False, default=''),
            log_verbose=dict(type='str', required=False, default=''),
            config_file=dict(type='str', required=False, default=''),
            config_section=dict(type='str', required=False, default=''),

            # General properties of a certificate
            path=dict(type='path', require=False),
            privatekey_path=dict(type='path', required=False),
            privatekey_passphrase=dict(type='str', no_log=True),
            signature_algorithms=dict(type='list', elements='str'),
            subject=dict(type='str'),
            subjectAltName=dict(type='list', aliases=['subject_alt_name'], elements='str'),
        ),
        supports_check_mode=True,
        add_file_common_args=True,
    )

    # seed the result dict in the object
    # we primarily care about changed and state
    # change is if this module effectively modified the target
    # state will include any data that you want your module to pass back
    # for consumption, for example, in a subsequent task
    result = dict(
        changed=False,
        vcert_args='',
        message='',
        endpoint='',
        error=''
    )

    # if the user is working with this module in only check mode we do not
    # want to make any changes to the environment, just return the current
    # state with no modifications
    if module.check_mode:
        return result

    vcert = VCertificate(module)
    vcert.ping()
    vcert.enroll()

    result = vcert.dump()


    # use whatever logic you need to determine whether or not this module
    # made any modifications to your target
    result['changed'] = True

    # in the event of a successful module execution, you will want to
    # simple AnsibleModule.exit_json(), passing the key/value results
    module.exit_json(**result)


if __name__ == '__main__':
    main()<|MERGE_RESOLUTION|>--- conflicted
+++ resolved
@@ -132,11 +132,7 @@
     def enroll(self):
 
 
-<<<<<<< HEAD
-        request = CertificateRequest(common_name=self.cn)
-=======
         request = CertificateRequest(common_name=self.module['subject'])
->>>>>>> 37e11fbe
         request.san_dns = ["www.client.venafi.example.com", "ww1.client.venafi.example.com"]
         request.email_addresses = ["e1@venafi.example.com", "e2@venafi.example.com"]
         request.ip_addresses = ["127.0.0.1", "192.168.1.1"]
