--- conflicted
+++ resolved
@@ -55,14 +55,9 @@
     """
     :param testAsset asset:
     """
-    dir_path = os.path.dirname(os.path.realpath(__file__))
     for p, v in ((CERT_PATH, asset.cert), (CHAIN_PATH, asset.chain), (PRIV_PATH, asset.private_key)):
 
-<<<<<<< HEAD
-        shutil.copy(dir_path+"/assets/" + v, p)
-=======
         shutil.copy(CURRENT_DIR + "/assets/" + v, p)
->>>>>>> 313f679a
 
 
 TEST_ASSETS = [
